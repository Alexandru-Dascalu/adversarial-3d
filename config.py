--- conflicted
+++ resolved
@@ -6,12 +6,8 @@
 #    hyper parameters      #
 ############################
 
-<<<<<<< HEAD
-flags.DEFINE_integer('batch_size', 14, 'batch size')
-=======
 flags.DEFINE_integer('batch_size', 8, 'batch size')
 flags.DEFINE_float('batch_reuse_ratio', 0.8, 'percentage of batch samples that are reused in the next iteration')
->>>>>>> 0f8d10f6
 flags.DEFINE_integer('iterations', 1000, 'iterations')
 flags.DEFINE_float('learning_rate', 0.002, 'learning rate')
 flags.DEFINE_float('l2_weight', 0.001, 'the weighting factor for l2 loss')
